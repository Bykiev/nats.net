--- conflicted
+++ resolved
@@ -1,6 +1,5 @@
 using System.Buffers;
 using System.Diagnostics;
-using System.Text;
 using System.Threading.Channels;
 using Microsoft.Extensions.Logging;
 using NATS.Client.Core.Commands;
@@ -81,9 +80,7 @@
         Counter = new ConnectionStatsCounter();
         CommandWriter = new CommandWriter(this, _pool, Opts, Counter, EnqueuePing);
         InboxPrefix = NewInbox(opts.InboxPrefix);
-        InboxPrefixBytes = Encoding.ASCII.GetBytes(InboxPrefix);
         SubscriptionManager = new SubscriptionManager(this, InboxPrefix);
-        RequestManager = new RequestManager(this, InboxPrefix);
         _logger = opts.LoggerFactory.CreateLogger<NatsConnection>();
         _clientOpts = ClientOpts.Create(Opts);
         HeaderParser = new NatsHeaderParser(opts.HeaderEncoding);
@@ -124,21 +121,15 @@
 
     public INatsServerInfo? ServerInfo => WritableServerInfo; // server info is set when received INFO
 
-<<<<<<< HEAD
-    internal readonly ReadOnlyMemory<byte> InboxPrefixBytes;
-=======
     internal bool IsDisposed
     {
         get => Interlocked.CompareExchange(ref _isDisposed, 0, 0) == 1;
         private set => Interlocked.Exchange(ref _isDisposed, value ? 1 : 0);
     }
->>>>>>> df478c27
 
     internal NatsHeaderParser HeaderParser { get; }
 
     internal SubscriptionManager SubscriptionManager { get; }
-
-    internal RequestManager RequestManager { get; }
 
     internal CommandWriter CommandWriter { get; }
 
@@ -222,14 +213,8 @@
 
     internal NatsStats GetStats() => Counter.ToStats();
 
-    internal ValueTask PublishToClientHandlersAsync(string subject, string? replyTo, int sid, in ReadOnlySequence<byte>? headersBuffer, in ReadOnlySequence<byte> payloadBuffer, long? responseId)
-    {
-        if (responseId is { } id)
-        {
-            RequestManager.SetRequestReply(subject, replyTo, sid, headersBuffer, payloadBuffer, id);
-            return default;
-        }
-
+    internal ValueTask PublishToClientHandlersAsync(string subject, string? replyTo, int sid, in ReadOnlySequence<byte>? headersBuffer, in ReadOnlySequence<byte> payloadBuffer)
+    {
         return SubscriptionManager.PublishToClientHandlersAsync(subject, replyTo, sid, headersBuffer, payloadBuffer);
     }
 
