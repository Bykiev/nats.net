--- conflicted
+++ resolved
@@ -422,8 +422,6 @@
         pingCommand.SetCanceled(CancellationToken.None);
     }
 
-<<<<<<< HEAD
-=======
     // internal commands.
 
     [System.Runtime.CompilerServices.MethodImpl(System.Runtime.CompilerServices.MethodImplOptions.AggressiveInlining)]
@@ -434,7 +432,7 @@
             counter.Increment(ref counter.PendingMessages);
         }
     }
->>>>>>> c336dd7a
+    
     internal void PostPong()
     {
         EnqueueCommand(PongCommand.Create(pool));
